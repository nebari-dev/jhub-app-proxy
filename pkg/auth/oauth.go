// Package auth provides JupyterHub OAuth authentication
package auth

import (
	"crypto/rand"
	"encoding/base64"
	"encoding/json"
	"fmt"
	"io"
	"net/http"
	"net/url"
	"os"
	"strings"

	"github.com/nebari-dev/jhub-app-proxy/pkg/logger"
)

// OAuthMiddleware handles JupyterHub OAuth authentication
type OAuthMiddleware struct {
	clientID     string
	apiToken     string
	apiURL       string
	baseURL      string
	hubHost      string
	hubPrefix    string
	cookieName   string
	headerName   string
	callbackPath string // Custom callback path (e.g., "oauth_callback" or "_temp/jhub-app-proxy/oauth_callback")
	logger       *logger.Logger
}

// NewOAuthMiddleware creates a new OAuth middleware with default callback path
func NewOAuthMiddleware(log *logger.Logger) (*OAuthMiddleware, error) {
	return NewOAuthMiddlewareWithCallbackPath(log, "oauth_callback")
}

// NewOAuthMiddlewareWithCallbackPath creates a new OAuth middleware with a custom callback path
func NewOAuthMiddlewareWithCallbackPath(log *logger.Logger, callbackPath string) (*OAuthMiddleware, error) {
	apiURL := os.Getenv("JUPYTERHUB_API_URL")
	if apiURL == "" {
		return nil, fmt.Errorf("JUPYTERHUB_API_URL not set")
	}

	apiToken := os.Getenv("JUPYTERHUB_API_TOKEN")
	if apiToken == "" {
		return nil, fmt.Errorf("JUPYTERHUB_API_TOKEN not set")
	}

	clientID := os.Getenv("JUPYTERHUB_CLIENT_ID")
	if clientID == "" {
		clientID = os.Getenv("JUPYTERHUB_SERVICE_PREFIX")
	}

	baseURL := os.Getenv("JUPYTERHUB_SERVICE_PREFIX")
	if baseURL == "" {
		baseURL = "/"
	}
	if !strings.HasSuffix(baseURL, "/") {
		baseURL += "/"
	}

	hubHost := os.Getenv("JUPYTERHUB_HOST")

	// JUPYTERHUB_BASE_URL is the base URL of the deployment (e.g., "/" or "/jupyter/")
	// NOT the Hub's base URL. JupyterHub strips "/hub" from the Hub's base_url
	// when setting this env var. We need to append "hub/" to get the Hub's base path,
	// just like JupyterHub's HubOAuth class does.
	deploymentBase := os.Getenv("JUPYTERHUB_BASE_URL")
	if deploymentBase == "" {
		deploymentBase = "/"
	}
	if !strings.HasSuffix(deploymentBase, "/") {
		deploymentBase += "/"
	}

	// Construct the Hub's base path by appending "hub/" to the deployment base
	hubPrefix := deploymentBase + "hub/"

	return &OAuthMiddleware{
		clientID:     clientID,
		apiToken:     apiToken,
		apiURL:       apiURL,
		baseURL:      baseURL,
		hubHost:      hubHost,
		hubPrefix:    hubPrefix,
		cookieName:   clientID,
		headerName:   "X-Jupyterhub-Api-Token",
		callbackPath: callbackPath,
		logger:       log.WithComponent("oauth"),
	}, nil
}

// Wrap wraps an HTTP handler with OAuth authentication
func (m *OAuthMiddleware) Wrap(next http.Handler) http.Handler {
	return http.HandlerFunc(func(w http.ResponseWriter, r *http.Request) {
		// Handle OAuth callback
		// Check if the path ends with the callback path (e.g., "/oauth_callback" or "/_temp/jhub-app-proxy/oauth_callback")
		if strings.HasSuffix(r.URL.Path, "/"+m.callbackPath) {
			m.handleCallback(w, r)
			return
		}

		header := r.Header.Get(m.headerName)
		if m.validateToken(header) {
			next.ServeHTTP(w, r)
			return
		}

		cookie, err := r.Cookie(m.cookieName)
<<<<<<< HEAD
		if err == nil && cookie.Value != "" {
			if user, err := m.getUser(cookie.Value); err == nil {
				pr := new(http.Request)
				*pr = *r

				u, _ := json.Marshal(user)
				pr.Header.Set("X-Forwarded-User-Data", string(u))

				next.ServeHTTP(w, r)
				return
			}
=======
		if err == nil && m.validateToken(cookie.Value) {
			next.ServeHTTP(w, r)
			return
>>>>>>> 8f30869a
		}

		// No valid token, redirect to OAuth
		m.redirectToLogin(w, r)
	})
}

type User struct {
	Name   string   `json:"name"`
	Admin  bool     `json:"admin"`
	Roles  []string `json:"roles"`
	Groups []string `json:"groups"`
	Scopes []string `json:"scopes"`
}

func (m *OAuthMiddleware) getUser(token string) (*User, error) {
	req, err := http.NewRequest("GET", m.apiURL+"/user", nil)
	if err != nil {
		return nil, err
	}
	req.Header.Set("Authorization", "token "+token)

	resp, err := http.DefaultClient.Do(req)
	if err != nil {
		return nil, err
	}
	defer resp.Body.Close()

	if resp.StatusCode != http.StatusOK {
		return nil, fmt.Errorf("request to %s returned status %d", req.URL.String(), resp.StatusCode)
	}

	var u User
	if err := json.NewDecoder(resp.Body).Decode(&u); err != nil {
		return nil, err
	}

	return &u, nil
}

func (m *OAuthMiddleware) redirectToLogin(w http.ResponseWriter, r *http.Request) {
	// Generate random state
	b := make([]byte, 16)
	rand.Read(b)
	state := base64.URLEncoding.EncodeToString(b)

	// Store original URL to redirect back after OAuth
	originalURL := r.URL.RequestURI()

	// Set state cookie
	http.SetCookie(w, &http.Cookie{
		Name:     m.cookieName + "-oauth-state",
		Value:    state,
		Path:     m.baseURL,
		MaxAge:   600,
		HttpOnly: true,
		Secure:   r.TLS != nil,
		SameSite: http.SameSiteLaxMode,
	})

	// Set original URL cookie to redirect back after OAuth
	http.SetCookie(w, &http.Cookie{
		Name:     m.cookieName + "-oauth-next",
		Value:    originalURL,
		Path:     m.baseURL,
		MaxAge:   600,
		HttpOnly: true,
		Secure:   r.TLS != nil,
		SameSite: http.SameSiteLaxMode,
	})

	// Build OAuth URL with custom callback path
	redirectURI := m.baseURL + m.callbackPath
	authURL := fmt.Sprintf("%s%sapi/oauth2/authorize?client_id=%s&redirect_uri=%s&response_type=code&state=%s",
		m.hubHost, m.hubPrefix, url.QueryEscape(m.clientID), url.QueryEscape(redirectURI), url.QueryEscape(state))

	http.Redirect(w, r, authURL, http.StatusFound)
}

func (m *OAuthMiddleware) handleCallback(w http.ResponseWriter, r *http.Request) {
	// Get code and state
	code := r.URL.Query().Get("code")
	state := r.URL.Query().Get("state")

	if code == "" {
		http.Error(w, "No code provided", http.StatusBadRequest)
		return
	}

	// Validate state
	stateCookie, err := r.Cookie(m.cookieName + "-oauth-state")
	if err != nil || stateCookie.Value != state {
		http.Error(w, "Invalid state", http.StatusForbidden)
		return
	}

	// Exchange code for token
	redirectURI := m.baseURL + m.callbackPath
	data := url.Values{}
	data.Set("client_id", m.clientID)
	data.Set("client_secret", m.apiToken)
	data.Set("grant_type", "authorization_code")
	data.Set("code", code)
	data.Set("redirect_uri", redirectURI)

	req, _ := http.NewRequest("POST", m.apiURL+"/oauth2/token", strings.NewReader(data.Encode()))
	req.Header.Set("Content-Type", "application/x-www-form-urlencoded")

	resp, err := http.DefaultClient.Do(req)
	if err != nil {
		http.Error(w, "Token exchange failed", http.StatusInternalServerError)
		return
	}
	defer resp.Body.Close()

	if resp.StatusCode != http.StatusOK {
		body, _ := io.ReadAll(resp.Body)
		m.logger.Error("token exchange failed", fmt.Errorf("status %d: %s", resp.StatusCode, string(body)))
		http.Error(w, "Token exchange failed", http.StatusInternalServerError)
		return
	}

	var tokenResp struct {
		AccessToken string `json:"access_token"`
	}
	if err := json.NewDecoder(resp.Body).Decode(&tokenResp); err != nil {
		http.Error(w, "Failed to parse token", http.StatusInternalServerError)
		return
	}

	// Clear state cookie
	http.SetCookie(w, &http.Cookie{
		Name:   m.cookieName + "-oauth-state",
		Value:  "",
		Path:   m.baseURL,
		MaxAge: -1,
	})

	// Set token cookie
	http.SetCookie(w, &http.Cookie{
		Name:     m.cookieName,
		Value:    tokenResp.AccessToken,
		Path:     m.baseURL,
		HttpOnly: true,
		Secure:   r.TLS != nil,
		SameSite: http.SameSiteLaxMode,
	})

	// Redirect back to original URL if saved, otherwise to base URL
	redirectURL := m.baseURL
	if nextCookie, err := r.Cookie(m.cookieName + "-oauth-next"); err == nil && nextCookie.Value != "" {
		redirectURL = nextCookie.Value
		// Clear the next URL cookie
		http.SetCookie(w, &http.Cookie{
			Name:   m.cookieName + "-oauth-next",
			Value:  "",
			Path:   m.baseURL,
			MaxAge: -1,
		})
	}

	http.Redirect(w, r, redirectURL, http.StatusFound)
}<|MERGE_RESOLUTION|>--- conflicted
+++ resolved
@@ -100,30 +100,33 @@
 			return
 		}
 
-		header := r.Header.Get(m.headerName)
-		if m.validateToken(header) {
+		maybeProxy := func(token string) bool {
+			if token == "" {
+				return false
+			}
+
+			user, err := m.getUser(token)
+			if err != nil {
+				return false
+			}
+
+			pr := new(http.Request)
+			*pr = *r
+
+			userData, _ := json.Marshal(user)
+			pr.Header.Set("X-Forwarded-User-Data", string(userData))
+
 			next.ServeHTTP(w, r)
+			return true
+		}
+
+		if maybeProxy(r.Header.Get(m.headerName)) {
 			return
 		}
 
 		cookie, err := r.Cookie(m.cookieName)
-<<<<<<< HEAD
-		if err == nil && cookie.Value != "" {
-			if user, err := m.getUser(cookie.Value); err == nil {
-				pr := new(http.Request)
-				*pr = *r
-
-				u, _ := json.Marshal(user)
-				pr.Header.Set("X-Forwarded-User-Data", string(u))
-
-				next.ServeHTTP(w, r)
-				return
-			}
-=======
-		if err == nil && m.validateToken(cookie.Value) {
-			next.ServeHTTP(w, r)
+		if err == nil && maybeProxy(cookie.Value) {
 			return
->>>>>>> 8f30869a
 		}
 
 		// No valid token, redirect to OAuth
